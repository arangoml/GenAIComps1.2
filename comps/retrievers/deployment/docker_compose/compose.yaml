--- conflicted
+++ resolved
@@ -13,11 +13,7 @@
   - ../../../third_parties/tei/deployment/docker_compose/compose.yaml
   - ../../../third_parties/tgi/deployment/docker_compose/compose.yaml
   - ../../../third_parties/vdms/deployment/docker_compose/compose.yaml
-<<<<<<< HEAD
-  - ../../../third_parties/arangodb/deployment/docker_compose/compose.yaml
-=======
   - ../../../third_parties/arango/deployment/docker_compose/compose.yaml
->>>>>>> e7ed78bc
 
 services:
   retriever:
@@ -188,18 +184,6 @@
     extends: retriever
     container_name: retriever-arango
     depends_on:
-<<<<<<< HEAD
-      arango-vector-db:
-        condition: service_healthy 
-      tei-embedding-serving:
-        condition: service_healthy
-    environment:
-      RETRIEVER_COMPONENT_NAME: ${RETRIEVER_COMPONENT_NAME:-OPEA_RETRIEVER_ARANGO}
-      no_proxy: ${no_proxy}
-      http_proxy: ${http_proxy} 
-      https_proxy: ${https_proxy}
-      ARANGO_URL: http://arango-vector-db:8529
-=======
       - arango-vector-db
       - tei-embedding-service
     environment:
@@ -208,17 +192,12 @@
       http_proxy: ${http_proxy}
       https_proxy: ${https_proxy}
       ARANGO_URL: ${ARANGO_URL}
->>>>>>> e7ed78bc
       ARANGO_USERNAME: ${ARANGO_USERNAME}
       ARANGO_PASSWORD: ${ARANGO_PASSWORD}
       ARANGO_DB_NAME: ${ARANGO_DB_NAME}
       ARANGO_GRAPH_NAME: ${ARANGO_GRAPH_NAME}
       TEI_EMBED_MODEL: ${TEI_EMBED_MODEL}
-<<<<<<< HEAD
-      TEI_EMBEDDING_ENDPOINT:  ${TEI_EMBEDDING_ENDPOINT}
-=======
-      TEI_EMBEDDING_ENDPOINT: ${TEI_EMBEDDING_ENDPOINT}
->>>>>>> e7ed78bc
+      TEI_EMBEDDING_ENDPOINT: ${TEI_EMBEDDING_ENDPOINT}
       HUGGINGFACEHUB_API_TOKEN: ${HUGGINGFACEHUB_API_TOKEN}
       OPENAI_API_KEY: ${OPENAI_API_KEY}
 
